--- conflicted
+++ resolved
@@ -718,15 +718,20 @@
     // those that lie on the interface but also on the exterior boundary of
     // the domain. The <code>MGConstraints</code> already computed the
     // information for us when we called initialize in
-<<<<<<< HEAD
+
     // <code>setup_system()</code>.
-//    std::vector<std::vector<bool> > interface_dofs
+    // of type IndexSet on each level (get_refinement_edge_indices(),
+    // get_refinement_edge_boundary_indices()).
+
+
+    //    std::vector<std::vector<bool> > interface_dofs
 //      = mg_constrained_dofs.get_refinement_edge_indices ();
 //    std::vector<std::vector<bool> > boundary_interface_dofs
 //      = mg_constrained_dofs.get_refinement_edge_boundary_indices ();
 
 
     // now communicate mg_constraint_dofs
+    if (true)
     {
       for (unsigned int l=0;l<triangulation.n_global_levels(); ++l)
         {
@@ -876,15 +881,6 @@
           MPI_Barrier(MPI_COMM_WORLD);
         }
     }
-=======
-    // of type IndexSet on each level (get_refinement_edge_indices(),
-    // get_refinement_edge_boundary_indices()).
-
-    // TODO: the replacement for this only exists on the parmg branch right
-    // now:
-    std::vector<std::vector<bool> > boundary_interface_dofs
-      = mg_constrained_dofs.get_refinement_edge_boundary_indices ();
->>>>>>> 134cd028
 
     // The indices just identified will later be used to decide where
     // the assembled value has to be added into on each level.  On the
@@ -906,10 +902,7 @@
     std::vector<ConstraintMatrix> boundary_interface_constraints (triangulation.n_global_levels());
     for (unsigned int level=0; level<triangulation.n_global_levels(); ++level)
       {
-<<<<<<< HEAD
         // TODO: here we get missing entries!
-=======
->>>>>>> 134cd028
         boundary_constraints[level].add_lines (mg_constrained_dofs.get_refinement_edge_indices(level));
         boundary_constraints[level].add_lines (mg_constrained_dofs.get_boundary_indices()[level]);
 
@@ -1010,13 +1003,11 @@
 
           for (unsigned int i=0; i<dofs_per_cell; ++i)
             for (unsigned int j=0; j<dofs_per_cell; ++j)
-<<<<<<< HEAD
-              if (!mg_constrained_dofs.at_refinement_edge(cell->level(),local_dof_indices[i])
-                || mg_constrained_dofs.at_refinement_edge(cell->level(),local_dof_indices[j]))
-=======
+	      /** old HEAD:
+		  if (!mg_constrained_dofs.at_refinement_edge(cell->level(),local_dof_indices[i])
+		  || mg_constrained_dofs.at_refinement_edge(cell->level(),local_dof_indices[j])) */
               if ( !(interface_dofs_on_level.is_element(local_dof_indices[i])==true &&
                      interface_dofs_on_level.is_element(local_dof_indices[j])==false))
->>>>>>> 134cd028
                 cell_matrix(i,j) = 0;
 
           boundary_interface_constraints[cell->level()]
